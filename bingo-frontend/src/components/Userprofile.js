// ============================
// User Profile Component with Badges
// ============================

import React, { useEffect, useState } from 'react';
import axios from 'axios';
import { useNavigate } from 'react-router-dom';
import './UserProfile.css';

// Fetch API URL from environment variables (fallback to localhost if not set)
const API_URL = process.env.REACT_APP_API_URL || "http://localhost:8000";

const Profile = () => {
  // State variables for user data, completed tasks, edit mode, and profile image
  const [userData, setUserData] = useState(null);
  const [tasks, setTasks] = useState([]);
  const [badges, setBadges] = useState([]);
  const [editMode, setEditMode] = useState(false);
  const [updatedUser, setUpdatedUser] = useState({});
  const [profileImage, setProfileImage] = useState(null);
  const navigate = useNavigate(); // React Router navigation hook

  // ============================
  // Fetch User Data, Completed Tasks & Badges
  // ============================
  useEffect(() => {
    // Fetch user profile data
    const fetchUserData = async () => {
      try {
        const response = await axios.get(`${API_URL}/api/profile/`, {
          headers: { Authorization: `Bearer ${localStorage.getItem('accessToken')}` },
        });
        console.log('User profile data:', response.data);
        setUserData(response.data);
        setUpdatedUser(response.data);
      } catch (error) {
        console.error('Error fetching user data:', error);
      }
    };

    // Debug fetch to directly get task data
    const debugFetch = async () => {
      try {
        // Get direct API data for debugging
        const response = await axios.get(`${API_URL}/api/debug-tasks/`, {
          headers: { Authorization: `Bearer ${localStorage.getItem('accessToken')}` },
        });
        console.log('Debug task data from API:', response.data);
      } catch (error) {
        console.error('Error in debug fetch:', error);
      }
    };

    // Fetch tasks for display in the list
    const fetchCompletedTasks = async () => {
      try {
        const response = await axios.get(`${API_URL}/api/tasks/`, {
          headers: { Authorization: `Bearer ${localStorage.getItem('accessToken')}` },
        });
    
        // Log the response to debug
        console.log('All tasks data:', response.data);
        
        // Filter tasks that are completed or approved
        const completedTasks = response.data.filter(task => 
          task.status === 'completed' || 
          task.status === 'approved' || 
          task.completed === true
        );
        
        console.log('Filtered completed tasks:', completedTasks);
        setTasks(completedTasks);
      } catch (error) {
        console.error('Error fetching completed tasks:', error);
      }
    };

    // Fetch user badges
    const fetchUserBadges = async () => {
      try {
        const response = await axios.get(`${API_URL}/api/badges/`, {
          headers: { Authorization: `Bearer ${localStorage.getItem('accessToken')}` },
        });
        setBadges(response.data);
      } catch (error) {
        console.error('Error fetching badges:', error);
      }
    };

    fetchUserData();
    fetchCompletedTasks();
<<<<<<< HEAD
    debugFetch(); // Add this to get extra debug information
=======
    fetchUserBadges();
>>>>>>> b6b1e5ec
  }, []);

  // ============================
  // Handle Input & File Changes
  // ============================

  // Handle text input changes for updating user details
  const handleInputChange = (e) => {
    setUpdatedUser({ ...updatedUser, [e.target.name]: e.target.value });
  };

  // Handle profile picture selection
  const handleFileChange = (e) => {
    setProfileImage(e.target.files[0]);
  };

  // ============================
  // Badge Emoji Selector
  // ============================
  
  const getBadgeEmoji = (type) => {
    switch (type) {
      case 'O':
        return '♻️'; // Recycling symbol for Zero Waste Hero
      case 'X':
        return '❌'; // X for Climate Action Influencer
      case 'H':
        return '🌈'; // Rainbow for Eco Horizon Pioneer
      case 'V':
        return '🌱'; // Seedling for Green Growth Champion
      default:
        return '🏆';
    }
  };

  // ============================
  // Handle Profile Update
  // ============================

  const handleSubmit = async (e) => {
    e.preventDefault();
    const formData = new FormData();

    if (profileImage) {
      formData.append('profile_picture', profileImage);
    }

    Object.keys(updatedUser).forEach((key) => {
      formData.append(key, updatedUser[key]);
    });

    try {
      const response = await axios.put(`${API_URL}/api/profile/update/`, formData, {
        headers: {
          Authorization: `Bearer ${localStorage.getItem('accessToken')}`,
          'Content-Type': 'multipart/form-data',
        },
      });

      alert('Profile updated successfully');
      setEditMode(false);

      // Update state with new profile data
      setUserData(response.data);
      setProfileImage(null); // Clear the selected image after upload
    } catch (error) {
      console.error('Error updating profile:', error);
      alert('Failed to update profile');
    }
  };

  // ============================
  // Render Profile UI
  // ============================

  return (
    <div className="profile-container">
      {/* Profile Title */}
      <h1 className="profile-title">Player Profile</h1>

      <div className="profile-header">
        {/* Display profile image */}
        <img
          src={userData?.profile_picture ? `${API_URL}${userData.profile_picture}` : 'https://via.placeholder.com/150'}
          alt="Profile"
          className="profile-image"
        />

        {/* Profile Info - View or Edit Mode */}
        {!editMode ? (
          <div className="profile-details">
            <h2>{userData?.username}</h2>
            <p><strong>Email:</strong> {userData?.email || 'N/A'}</p>
            <p><strong>Rank:</strong> {userData?.rank || 'Unranked'}</p>
            <p><strong>Total Points:</strong> {userData?.total_points || 0}</p>
<<<<<<< HEAD
            <p><strong>Completed Tasks:</strong> {userData?.completed_tasks || 0}</p>
            <button onClick={() => setEditMode(true)}>Edit Profile</button>
=======
            <p><strong>Completed Tasks:</strong> {tasks.length}</p>
            <button className="edit-profile-btn" onClick={() => setEditMode(true)}>Edit Profile</button>
>>>>>>> b6b1e5ec
          </div>
        ) : (
          <form onSubmit={handleSubmit} className="edit-profile-form">
            <input type="text" name="username" value={updatedUser.username} onChange={handleInputChange} placeholder="Enter your username"/>
            <input type="email" name="email" value={updatedUser.email} onChange={handleInputChange} placeholder="Email"/>
            <input type="file" accept="image/*" onChange={handleFileChange} />
            <button type="submit">Save Changes</button>
            <button type="button" onClick={() => setEditMode(false)}>Cancel</button>
          </form>
        )}
      </div>

      {/* Sustainability Badges Section */}
      <div className="sustainability-badges">
        <h3>Sustainability Badges</h3>
        {badges.length > 0 ? (
          <div className="badges-grid">
            {badges.map(badge => (
              <div key={badge.id} className="badge-item">
                <div className="badge-emoji">{getBadgeEmoji(badge.type)}</div>
                <div className="badge-info">
                  <h4>{badge.name}</h4>
                  <p className="badge-points">+{badge.bonus_points} points</p>
                </div>
              </div>
            ))}
          </div>
        ) : (
          <div className="badge-hints">
            <p>Complete patterns on your bingo board to earn badges!</p>
            <div className="hint-icons">
              <span className="hint-item">♻️ Zero Waste Hero</span>
              <span className="hint-item">❌ Climate Action Influencer</span>
              <span className="hint-item">🌈 Eco Horizon Pioneer</span>
              <span className="hint-item">🌱 Green Growth Champion</span>
            </div>
          </div>
        )}
      </div>

      {/* Completed Tasks Section */}
      <div className="completed-tasks">
        <h3>Completed Bingo Tasks</h3>
        {tasks.length > 0 ? (
          <ul>
            {tasks.map(task => (
              <li key={task.id}>{task.description}</li>
            ))}
          </ul>
        ) : (
          <p>No completed tasks yet.</p>
        )}
      </div>

      {/* Navigation Buttons */}
      <div className="buttons">
        <button onClick={() => navigate('/bingo')}>Go to Bingo Board</button>
        <button onClick={() => navigate('/leaderboard')}>View Leaderboard</button>
        <button onClick={() => { 
          localStorage.removeItem('accessToken'); 
          navigate('/login'); 
        }}>Logout</button>
      </div>
    </div>
  );
};

export default Profile;<|MERGE_RESOLUTION|>--- conflicted
+++ resolved
@@ -89,11 +89,9 @@
 
     fetchUserData();
     fetchCompletedTasks();
-<<<<<<< HEAD
     debugFetch(); // Add this to get extra debug information
-=======
     fetchUserBadges();
->>>>>>> b6b1e5ec
+  main
   }, []);
 
   // ============================
@@ -189,13 +187,8 @@
             <p><strong>Email:</strong> {userData?.email || 'N/A'}</p>
             <p><strong>Rank:</strong> {userData?.rank || 'Unranked'}</p>
             <p><strong>Total Points:</strong> {userData?.total_points || 0}</p>
-<<<<<<< HEAD
             <p><strong>Completed Tasks:</strong> {userData?.completed_tasks || 0}</p>
-            <button onClick={() => setEditMode(true)}>Edit Profile</button>
-=======
-            <p><strong>Completed Tasks:</strong> {tasks.length}</p>
             <button className="edit-profile-btn" onClick={() => setEditMode(true)}>Edit Profile</button>
->>>>>>> b6b1e5ec
           </div>
         ) : (
           <form onSubmit={handleSubmit} className="edit-profile-form">
