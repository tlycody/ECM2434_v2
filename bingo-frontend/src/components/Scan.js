--- conflicted
+++ resolved
@@ -51,64 +51,6 @@
     }
   };
 
-  useEffect(() => {
-    const readerElement = document.getElementById('reader');
-
-    // Clear previous scanner instance
-    if (scannerRef.current) {
-      scannerRef.current.clear();
-    }
-
-<<<<<<< HEAD
-    if (!isScannerInitialized.current && readerElement) {
-      const html5QrCode = new Html5Qrcode("reader", true);
-      scannerRef.current = html5QrCode;
-      isScannerInitialized.current = true;
-
-=======
-    if (!isScannerInitialized.current) {
-      const html5QrCode = new Html5Qrcode("reader", /* verbose= */ true);
-      scannerRef.current = html5QrCode;
-      isScannerInitialized.current = true;
-
-      const config = {
-        fps: 10,
-        qrbox: { width: 300, height: 300 }, // Makes the scanner area a square
-      };
-      
-
->>>>>>> c9061f35
-      html5QrCode.start(
-        { facingMode: "environment" },
-        { fps: 10, qrbox: { width: 250, height: 250 } },
-        onScanSuccess,
-        onScanError
-      ).then(() => {
-        setIsScanning(true);
-      }).catch(err => {
-        console.error("Failed to start scanner:", err);
-        setError("Failed to start camera. Please check camera permissions.");
-      });
-    }
-
-    return () => {
-      if (scannerRef.current && scannerRef.current.isScanning) {
-        scannerRef.current.stop().catch(() => {});
-        scannerRef.current = null;
-        isScannerInitialized.current = false;
-      }
-<<<<<<< HEAD
-=======
-
-      if (readerElement) {
-        while (readerElement.firstChild) {
-          readerElement.removeChild(readerElement.firstChild);
-        }
-      }
->>>>>>> c9061f35
-    };
-  }, []);
-
   const handleScanResult = async (result) => {
     try {
       const taskId = localStorage.getItem('selectedTaskId');
@@ -158,6 +100,58 @@
     }
   };
 
+  useEffect(() => {
+    const readerElement = document.getElementById('reader');
+
+    // Clear previous scanner instance
+    if (scannerRef.current) {
+      scannerRef.current.clear();
+    }
+
+    if (!isScannerInitialized.current && readerElement) {
+      const html5QrCode = new Html5Qrcode("reader", true);
+      scannerRef.current = html5QrCode;
+      isScannerInitialized.current = true;
+    }
+
+    if (!isScannerInitialized.current) {
+      const html5QrCode = new Html5Qrcode("reader", /* verbose= */ true);
+      scannerRef.current = html5QrCode;
+      isScannerInitialized.current = true;
+
+      const config = {
+        fps: 10,
+        qrbox: { width: 300, height: 300 }, // Makes the scanner area a square
+      };
+      
+      html5QrCode.start(
+        { facingMode: "environment" },
+        { fps: 10, qrbox: { width: 250, height: 250 } },
+        onScanSuccess,
+        onScanError
+      ).then(() => {
+        setIsScanning(true);
+      }).catch(err => {
+        console.error("Failed to start scanner:", err);
+        setError("Failed to start camera. Please check camera permissions.");
+      });
+    }
+
+    return () => {
+      if (scannerRef.current && scannerRef.current.isScanning) {
+        scannerRef.current.stop().catch(() => {});
+        scannerRef.current = null;
+        isScannerInitialized.current = false;
+      }
+
+      if (readerElement) {
+        while (readerElement.firstChild) {
+          readerElement.removeChild(readerElement.firstChild);
+        }
+      }
+    };
+  }, []);
+
   const handleBack = () => {
     localStorage.removeItem('isResubmission');
     navigate('/bingo');
@@ -166,6 +160,8 @@
   return (
     <div className="scan-container">
       <h1>Scan QR Code</h1>
+
+      {error && <div className="error-message">{error}</div>}
 
       <div id="reader-container">
         <div id="reader"></div>
@@ -191,4 +187,3 @@
 };
 
 export default Scan;
-
